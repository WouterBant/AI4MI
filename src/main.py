#!/usr/bin/env python3

# MIT License

# Copyright (c) 2024 Hoel Kervadec

# Permission is hereby granted, free of charge, to any person obtaining a copy
# of this software and associated documentation files (the "Software"), to deal
# in the Software without restriction, including without limitation the rights
# to use, copy, modify, merge, publish, distribute, sublicense, and/or sell
# copies of the Software, and to permit persons to whom the Software is
# furnished to do so, subject to the following conditions:

# The above copyright notice and this permission notice shall be included in all
# copies or substantial portions of the Software.

# THE SOFTWARE IS PROVIDED "AS IS", WITHOUT WARRANTY OF ANY KIND, EXPRESS OR
# IMPLIED, INCLUDING BUT NOT LIMITED TO THE WARRANTIES OF MERCHANTABILITY,
# FITNESS FOR A PARTICULAR PURPOSE AND NONINFRINGEMENT. IN NO EVENT SHALL THE
# AUTHORS OR COPYRIGHT HOLDERS BE LIABLE FOR ANY CLAIM, DAMAGES OR OTHER
# LIABILITY, WHETHER IN AN ACTION OF CONTRACT, TORT OR OTHERWISE, ARISING FROM,
# OUT OF OR IN CONNECTION WITH THE SOFTWARE OR THE USE OR OTHER DEALINGS IN THE
# SOFTWARE.

import argparse
import warnings
from typing import Any, Optional
from pathlib import Path
from pprint import pprint
from operator import itemgetter
from shutil import copytree, rmtree
from datetime import datetime
import wandb
import json

import torch
import numpy as np
import torch.nn.functional as F
from torch import nn, Tensor
from torchvision import transforms
from torch.utils.data import DataLoader

from dataset import SliceDataset
from ShallowNet import shallowCNN
from scheduler import CosineWarmupScheduler
from ENet import ENet
from utils import (
    Dcm,
    class2one_hot,
    get_optimizer,
    init_wandb,
    log_sample_images_wandb,
    probs2one_hot,
    probs2class,
    tqdm_,
    dice_coef,
    save_images,
    set_seed,
)
<<<<<<< HEAD
from losses import get_loss_fn, CrossEntropy
from metrics import update_metrics
=======
from losses import get_loss_fn, CrossEntropy, DiceLoss
>>>>>>> 32b8391b

from samed.sam_lora import LoRA_Sam
from samed.segment_anything import sam_model_registry


torch.set_float32_matmul_precision("high")

datasets_params: dict[str, dict[str, Any]] = {}
# K for the number of classes
# Avoids the clases with C (often used for the number of Channel)
datasets_params["TOY2"] = {
    "K": 2,
    "net": shallowCNN,
    "B": 2,
    "names": ["background", "foreground"],
}
datasets_params["SEGTHOR"] = {
    "K": 5,
    "net": ENet,
    "B": 8,
    "names": ["Background", "Esophagus", "Heart", "Trachea", "Aorta"],
}
datasets_params["SEGTHOR_TEST"] = {
    "K": 5,
    "net": ENet,
    "B": 8,
    "names": ["Background", "Esophagus", "Heart", "Trachea", "Aorta"],
}


def setup(
    args,
) -> tuple[
    nn.Module, Any, Any, DataLoader, DataLoader, int, Optional[CosineWarmupScheduler]
]:
    # Networks and scheduler
    gpu: bool = args.gpu and torch.cuda.is_available()
    device = torch.device("cuda") if gpu else torch.device("cpu")

    if args.gpu and not torch.cuda.is_available():
        print(
            ">> NOTE GPU is picked but is not available, defaulting to CPU if in debug mode"
        )
        if not args.debug:
            raise RuntimeError("GPU is picked but is not available")

    print(f">> Picked {device} to run experiments")

    K: int = datasets_params[args.dataset]["K"]
    if args.model == "samed":
        sam, _ = sam_model_registry["vit_b"](  # TODO check these arguments
            checkpoint="src/samed/checkpoints/sam_vit_b_01ec64.pth",
            num_classes=K,
            pixel_mean=[0.0457, 0.0457, 0.0457],
            pixel_std=[0.0723, 0.0723, 0.0723],
        )
        net = LoRA_Sam(sam, r=4)
    else:
        net = datasets_params[args.dataset]["net"](1, K)
        net.init_weights()  # TODO probably remove it and use the default one from pytorch
    net.to(device)

    # Use torch.compile for kernel fusion to be faster on the gpu
    if gpu and args.epochs > 3:  # jit compilation takes too much time for few epochs
        print(">> Compiling the network for faster execution")
        net = torch.compile(net)

    # TODO consider adding weight decay
    # Initialize optimizer based on args
    optimizer = get_optimizer(args, net)

    # Dataset part
    B: int = args.batch_size
    root_dir = Path("data") / args.dataset

    img_transform = transforms.Compose(
        [
            lambda img: img.convert("L"),  # convert to grayscale
            lambda img: np.array(img)[np.newaxis, ...],
            lambda nd: nd / 255,  # max <= 1 (range [0, 1])
            lambda nd: torch.tensor(nd, dtype=torch.float32),
        ]
    )

    gt_transform = transforms.Compose(
        [
            lambda img: np.array(img)[...],
            # The idea is that the classes are mapped to {0, 255} for binary cases
            # {0, 85, 170, 255} for 4 classes
            # {0, 51, 102, 153, 204, 255} for 6 classes
            # Very sketchy but that works here and that simplifies visualization
            lambda nd: nd / (255 / (K - 1)) if K != 5 else nd / 63,  # max <= 1
            lambda nd: torch.tensor(nd, dtype=torch.int64)[
                None, ...
            ],  # Add one dimension to simulate batch
            lambda t: class2one_hot(t, K=K),
            itemgetter(0),
        ]
    )

    train_set = SliceDataset(
        "train",
        root_dir,
        img_transform=img_transform,
        gt_transform=gt_transform,
        debug=args.debug,
    )
    train_loader = DataLoader(
        train_set, batch_size=B, num_workers=args.num_workers, shuffle=True
    )

    val_set = SliceDataset(
        "val",
        root_dir,
        img_transform=img_transform,
        gt_transform=gt_transform,
        debug=args.debug,
    )
    val_loader = DataLoader(
        val_set, batch_size=B, num_workers=args.num_workers, shuffle=False
    )

    scheduler = None
    if args.use_scheduler:
        total_steps = args.epochs * len(train_loader)
        warmup_steps = int(0.1 * total_steps)  # 10% of total steps for warmup
        scheduler = CosineWarmupScheduler(optimizer, args.lr, warmup_steps, total_steps)

    args.dest.mkdir(parents=True, exist_ok=True)

    return (net, optimizer, device, train_loader, val_loader, K, scheduler)


def calc_loss(
    outputs, low_res_label_batch, ce_loss, dice_loss, dice_weight: float = 0.8
):
    low_res_logits = outputs["low_res_logits"]
    loss_ce = ce_loss(low_res_logits, low_res_label_batch[:].float())
    loss_dice = dice_loss(low_res_logits, low_res_label_batch, softmax=True)
    loss = (1 - dice_weight) * loss_ce + dice_weight * loss_dice
    return loss, loss_ce, loss_dice


def runTraining(args):
    print(f">>> Setting up to train on {args.dataset} with {args.mode}")
    net, optimizer, device, train_loader, val_loader, K, scheduler = setup(args)

    if args.mode == "full":
        loss_fn = get_loss_fn(args, K)
    elif args.mode in ["partial"] and args.dataset in ["SEGTHOR", "SEGTHOR_STUDENTS"]:
        print(
            ">> NOTE Partial loss will not supervise the heart (class 2) so don't use it"
        )
        loss_fn = CrossEntropy(idk=[0, 1, 3, 4])  # Do not supervise the heart (class 2)
    else:
        raise ValueError(args.mode, args.dataset)

    # Notice one has the length of the _loader_, and the other one of the _dataset_
    log_loss_tra: Tensor = torch.zeros((args.epochs, len(train_loader)))
    log_dice_tra: Tensor = torch.zeros((args.epochs, len(train_loader.dataset), K))
    log_loss_val: Tensor = torch.zeros((args.epochs, len(val_loader)))
    log_dice_val: Tensor = torch.zeros((args.epochs, len(val_loader.dataset), K))
    
    # Create holders for segmentation predictions and ground truth
    total_pred_seg_tra: Tensor = torch.zeros((len(train_loader.dataset), K, 256, 256), dtype=torch.int32)
    total_gt_seg_tra: Tensor = torch.zeros((len(train_loader.dataset), K, 256, 256), dtype=torch.int32)
    total_pred_seg_val: Tensor = torch.zeros((len(val_loader.dataset), K, 256, 256), dtype=torch.int32)
    total_gt_seg_val: Tensor = torch.zeros((len(val_loader.dataset), K, 256, 256), dtype=torch.int32)

    best_dice = train_steps_done = val_steps_done = 0
<<<<<<< HEAD
    
    # Initialize the metrics dictionary
    all_metrics = {}
    for m in ["train", "val"]:
        all_metrics[m] = {}
=======
    dice_loss = DiceLoss(K)
    ce_loss = torch.nn.CrossEntropyLoss()
>>>>>>> 32b8391b

    for e in range(args.epochs):
        for m in ["train", "val"]:
            match m:
                case "train":
                    net.train()
                    opt = optimizer
                    cm = Dcm
                    desc = f">> Training   ({e: 4d})"
                    loader = train_loader
                    log_loss = log_loss_tra
                    log_dice = log_dice_tra
                    total_pred_seg = total_pred_seg_tra
                    total_gt_seg = total_gt_seg_tra
                case "val":
                    net.eval()
                    opt = None
                    cm = torch.no_grad
                    desc = f">> Validation ({e: 4d})"
                    loader = val_loader
                    log_loss = log_loss_val
                    log_dice = log_dice_val
                    total_pred_seg = total_pred_seg_val
                    total_gt_seg = total_gt_seg_val
            with cm():  # Either dummy context manager, or the torch.no_grad for validation
                j = 0
                tq_iter = tqdm_(enumerate(loader), total=len(loader), desc=desc)
                accumulated_loss = 0
                for i, data in tq_iter:
                    img = data["images"].to(device)
                    gt = data["gts"].to(device)

                    # Sanity tests to see we loaded and encoded the data correctly
                    assert 0 <= img.min() and img.max() <= 1
                    B, _, W, H = img.shape

                    if args.model == "samed":
                        preds = net(img)
                        pred_logits = preds["low_res_logits"]
                        pred_probs = F.softmax(
                            1 * pred_logits, dim=1
                        )  # 1 is the temperature parameter
                        loss, loss_ce, loss_dice = calc_loss(
                            preds, gt, ce_loss, dice_loss, dice_weight=0.8
                        )
                    else:
                        pred_logits = net(img)
                        pred_probs = F.softmax(
                            1 * pred_logits, dim=1
                        )  # 1 is the temperature parameter
                        loss = loss_fn(pred_probs, gt)

                    # Metrics computation, not used for training
                    pred_seg = probs2one_hot(pred_probs)
                    
                    log_dice[e, j : j + B, :] = dice_coef(
                        pred_seg, gt
                    )  # One DSC value per sample and per class
<<<<<<< HEAD

                    # TODO: add additional metrics (no need to set to 0 after each epoch as it is overwritten)
                    total_pred_seg[j : j + B, :, :] = pred_seg
                    total_gt_seg[j : j + B, :, :] = gt
=======
                    # TODO: add additional metrics
>>>>>>> 32b8391b

                    # Backward pass
                    if m == "train":
                        loss.backward()

                        # Gradient accumulation
                        if (i + 1) % args.gradient_accumulation_steps == 0:
                            if args.clip_grad:
                                torch.nn.utils.clip_grad_norm_(net.parameters(), 1.0)
                            opt.step()
                            opt.zero_grad()

                            # Log the accumulated loss
                            log_loss[e, i // args.gradient_accumulation_steps] = (
                                accumulated_loss
                            )
                            accumulated_loss = 0

                            if scheduler:
                                lr = scheduler.step()
                                if args.use_wandb:
                                    wandb.log({"learning_rate": lr})

                    # Logging and metrics
                    if args.use_wandb:
                        if m == "train":
                            train_steps_done += 1
                            steps_done = train_steps_done
                        elif m == "val":
                            val_steps_done += 1
                            steps_done = val_steps_done

                        if m == "train" and steps_done % 50 == 0:
                            metrics = {
                                f"{m}_dice_{k}": log_dice[e, j : j + img.shape[0], k]
                                .mean()
                                .item()
                                for k in range(K)
                            }
                            metrics[f"{m}_loss"] = (
                                loss.item() * args.gradient_accumulation_steps
                            )
                            wandb.log(metrics)

                        if steps_done % 1000 == 0:
                            log_sample_images_wandb(
                                img,
                                gt,
                                pred_probs,
                                K,
                                steps_done,
                                m,
                                datasets_params[args.dataset]["names"],
                            )

                    if m == "val":
                        with warnings.catch_warnings():
                            warnings.filterwarnings("ignore", category=UserWarning)
                            predicted_class: Tensor = probs2class(pred_probs)
                            mult: int = 63 if K == 5 else (255 / (K - 1))
                            save_images(
                                predicted_class * mult,
                                data["stems"],
                                args.dest / f"iter{e:03d}" / m,
                            )

                    j += img.shape[0]
                    postfix_dict: dict[str, str] = {
                        "Dice": f"{log_dice[e, :j, 1:].mean():05.3f}",
                        "Loss": f"{accumulated_loss * args.gradient_accumulation_steps:5.2e}",
                    }
                    if K > 2:
                        postfix_dict |= {
                            f"Dice-{k}": f"{log_dice[e, :j, k].mean():05.3f}"
                            for k in range(1, K)
                        }
                    tq_iter.set_postfix(postfix_dict)
            
                #TODO save the metrics for each epoch for either training or validation
                all_metrics[m][f"epoch_{e}"] = update_metrics(K, total_pred_seg, total_gt_seg)

        # I save it at each epochs, in case the code crashes or I decide to stop it early
        np.save(args.dest / "loss_tra.npy", log_loss_tra)
        np.save(args.dest / "dice_tra.npy", log_dice_tra)
        np.save(args.dest / "loss_val.npy", log_loss_val)
        np.save(args.dest / "dice_val.npy", log_dice_val)
        with open(args.dest / "metrics.json", "w") as f:
            json.dump(all_metrics, f)

        # Log the averaged validation metrics only at the end of each epoch
        if args.use_wandb:
            metrics = {
                f"val_dice_{k}": log_dice_val[e, :, k].mean().item() for k in range(K)
            }
            metrics[f"val_loss"] = log_loss_val[e, :].mean().item()
            wandb.log(metrics)

        current_dice: float = log_dice_val[e, :, 1:].mean().item()
        if current_dice > best_dice:
            print(
                f">>> Improved dice at epoch {e}: {best_dice:05.3f}->{current_dice:05.3f} DSC"
            )
            best_dice = current_dice
            with open(args.dest / "best_epoch.txt", "w") as f:
                f.write(str(e))

            best_folder = args.dest / "best_epoch"
            if best_folder.exists():
                rmtree(best_folder)
            copytree(args.dest / f"iter{e:03d}", Path(best_folder))

            torch.save(net, args.dest / "bestmodel.pkl")
            torch.save(net.state_dict(), args.dest / "bestweights.pt")


def main():
    parser = argparse.ArgumentParser()

    parser.add_argument("--epochs", default=200, type=int)
    parser.add_argument("--lr", default=0.0005, type=float, help="Learning rate")
    parser.add_argument("--weight_decay", default=0.1, type=float, help="Weight decay")
    parser.add_argument(
        "--batch_size",
        type=int,
        help="Batch size",
        default=None,
    )
    parser.add_argument(
        "--gradient_accumulation_steps",
        type=int,
        default=1,
        help="Number of steps to accumulate gradients over",
    )
    parser.add_argument(
        "--use_scheduler", action="store_true", help="Use CosineWarmupScheduler"
    )
    parser.add_argument(
        "--model",
        default=None,
        help="Model to use",
    )
    parser.add_argument(
        "--optimizer",
        default="adam",
        choices=["adam", "sgd", "adamw"],
        help="Optimizer to use",
    )
    parser.add_argument("--dataset", default="SEGTHOR", choices=datasets_params.keys())
    parser.add_argument("--mode", default="full", choices=["partial", "full"])
    parser.add_argument("--loss", default="ce", choices=["ce", "dice", "gdl", "dce"])
    parser.add_argument("--ce_lambda", default=1.0, type=float)
    parser.add_argument(
        "--dest",
        type=Path,
        default=None,
        help="Destination directory to save the results (predictions and weights).",
    )
    parser.add_argument("--gpu", action="store_true")
    parser.add_argument("--num_workers", type=int, default=4)
    parser.add_argument(
        "--debug",
        action="store_true",
        help="Keep only a fraction (10 samples) of the datasets, "
        "to test the logic around epochs and logging easily.",
    )
    parser.add_argument(
        "--deterministic", action="store_true", help="Make the training deterministic"
    )
    parser.add_argument(
        "--use_wandb", action="store_true", help="Use wandb for logging"
    )
    parser.add_argument(
        "--clip_grad", action="store_true", help="Enable gradient clipping"
    )

    args = parser.parse_args()

    pprint(args)

    if args.deterministic:
        set_seed(2024)

    # Disable wandb if it failed to initialize
    args.use_wandb = args.use_wandb and init_wandb(args)

    if args.batch_size is None:
        args.batch_size = datasets_params[args.dataset]["B"]

    if args.dest is None:
        args.dest = Path(
            f"results/{args.dataset}/{datetime.now().strftime("%Y-%m-%d")}"
        )

    runTraining(args)


if __name__ == "__main__":
    main()<|MERGE_RESOLUTION|>--- conflicted
+++ resolved
@@ -57,12 +57,7 @@
     save_images,
     set_seed,
 )
-<<<<<<< HEAD
-from losses import get_loss_fn, CrossEntropy
-from metrics import update_metrics
-=======
 from losses import get_loss_fn, CrossEntropy, DiceLoss
->>>>>>> 32b8391b
 
 from samed.sam_lora import LoRA_Sam
 from samed.segment_anything import sam_model_registry
@@ -233,16 +228,13 @@
     total_gt_seg_val: Tensor = torch.zeros((len(val_loader.dataset), K, 256, 256), dtype=torch.int32)
 
     best_dice = train_steps_done = val_steps_done = 0
-<<<<<<< HEAD
+    dice_loss = DiceLoss(K)
+    ce_loss = torch.nn.CrossEntropyLoss()
     
     # Initialize the metrics dictionary
     all_metrics = {}
     for m in ["train", "val"]:
         all_metrics[m] = {}
-=======
-    dice_loss = DiceLoss(K)
-    ce_loss = torch.nn.CrossEntropyLoss()
->>>>>>> 32b8391b
 
     for e in range(args.epochs):
         for m in ["train", "val"]:
@@ -301,14 +293,9 @@
                     log_dice[e, j : j + B, :] = dice_coef(
                         pred_seg, gt
                     )  # One DSC value per sample and per class
-<<<<<<< HEAD
-
                     # TODO: add additional metrics (no need to set to 0 after each epoch as it is overwritten)
                     total_pred_seg[j : j + B, :, :] = pred_seg
                     total_gt_seg[j : j + B, :, :] = gt
-=======
-                    # TODO: add additional metrics
->>>>>>> 32b8391b
 
                     # Backward pass
                     if m == "train":
