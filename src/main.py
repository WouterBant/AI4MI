--- conflicted
+++ resolved
@@ -332,15 +332,10 @@
                     log_dice[e, j : j + B, :] = dice_coef(
                         pred_seg, gt
                     )  # One DSC value per sample and per class
-<<<<<<< HEAD
                     # TODO: add additional metrics (no need to set to 0 after each epoch as it is overwritten)
                     # if not args.use_sampler:  # expects all samples to be used
                     #     total_pred_seg[j : j + B, :, :] = pred_seg
                     #     total_gt_seg[j : j + B, :, :] = gt
-=======
-                    total_pred_seg[j : j + B, :, :] = pred_seg
-                    total_gt_seg[j : j + B, :, :] = gt
->>>>>>> c1794b2d
 
                     # Backward pass
                     if m == "train":
@@ -419,14 +414,9 @@
                         }
                     tq_iter.set_postfix(postfix_dict)
             
-<<<<<<< HEAD
                 #TODO save the metrics for each epoch for either training or validation
                 # if not args.use_sampler:  # expects all samples to be used
                 #     all_metrics[m][f"epoch_{e}"] = update_metrics(K, total_pred_seg, total_gt_seg)
-=======
-            #TODO save the metrics for each epoch for either training or validation
-            all_metrics[m][f"epoch_{e}"] = update_metrics(K, total_pred_seg, total_gt_seg)
->>>>>>> c1794b2d
 
         # I save it at each epochs, in case the code crashes or I decide to stop it early
         np.save(args.dest / "loss_tra.npy", log_loss_tra)
