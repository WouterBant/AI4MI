--- conflicted
+++ resolved
@@ -56,11 +56,7 @@
     save_images,
     set_seed,
 )
-<<<<<<< HEAD
-from losses import CrossEntropy, DiceLoss
-=======
-from losses import get_loss_fn, CrossEntropy
->>>>>>> 77f2b6d8
+from losses import get_loss_fn, CrossEntropy, DiceLoss
 
 from samed.sam_lora import LoRA_Sam
 from samed.segment_anything import sam_model_registry
